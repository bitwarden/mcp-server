/**
 * CLI command handlers for personal vault operations
 */

import { executeCliCommand } from '../utils/cli.js';
import { withValidation } from '../utils/validation.js';
import { buildSafeCommand } from '../utils/security.js';
import {
  lockSchema,
  unlockSchema,
  syncSchema,
  statusSchema,
  listSchema,
  getSchema,
  generateSchema,
  createSchema,
  editSchema,
  deleteSchema,
  confirmSchema,
  createOrgCollectionSchema,
  editOrgCollectionSchema,
  editItemCollectionsSchema,
  moveSchema,
<<<<<<< HEAD
  restoreSchema,
=======
  deviceApprovalListSchema,
  deviceApprovalApproveSchema,
  deviceApprovalApproveAllSchema,
  deviceApprovalDenySchema,
  deviceApprovalDenyAllSchema,
>>>>>>> 228445b8
} from '../schemas/cli.js';
import { CliResponse, BitwardenItem, BitwardenFolder } from '../utils/types.js';

function toMcpFormat(response: CliResponse) {
  return {
    isError: response.errorOutput ? true : false,
    content: [
      {
        type: 'text',
        text:
          response.output ||
          response.errorOutput ||
          'Success: Operation completed',
      },
    ],
  };
}

export const handleLock = withValidation(lockSchema, async () => {
  const response = await executeCliCommand('lock');
  return toMcpFormat(response);
});

export const handleUnlock = withValidation(
  unlockSchema,
  async (validatedArgs) => {
    const { password } = validatedArgs;
    const command = buildSafeCommand('unlock', [password, '--raw']);
    const response = await executeCliCommand(command);
    return toMcpFormat(response);
  },
);

export const handleSync = withValidation(syncSchema, async () => {
  const response = await executeCliCommand('sync');
  return toMcpFormat(response);
});

export const handleStatus = withValidation(statusSchema, async () => {
  const response = await executeCliCommand('status');
  return toMcpFormat(response);
});

export const handleList = withValidation(listSchema, async (validatedArgs) => {
  const { type, search, organizationid } = validatedArgs;
  const params: string[] = [type];
  if (search) {
    params.push('--search', search);
  }
  if (organizationid) {
    params.push('--organizationid', organizationid);
  }
  const command = buildSafeCommand('list', params);
  const response = await executeCliCommand(command);
  return toMcpFormat(response);
});

export const handleGet = withValidation(getSchema, async (validatedArgs) => {
  const { object, id, organizationid } = validatedArgs;
  const params: string[] = [object, id];
  if (organizationid) {
    params.push('--organizationid', organizationid);
  }
  const command = buildSafeCommand('get', params);
  const response = await executeCliCommand(command);
  return toMcpFormat(response);
});

export const handleGenerate = withValidation(
  generateSchema,
  async (validatedArgs) => {
    const params: string[] = [];

    if (validatedArgs.passphrase) {
      params.push('--passphrase');
      if (validatedArgs.words) {
        params.push('--words', validatedArgs.words.toString());
      }
      if (validatedArgs.separator) {
        params.push('--separator', validatedArgs.separator);
      }
      if (validatedArgs.capitalize) {
        params.push('--capitalize');
      }
    } else {
      if (validatedArgs.length) {
        params.push('--length', validatedArgs.length.toString());
      }
      if (validatedArgs.uppercase === false) {
        params.push('--noUppercase');
      }
      if (validatedArgs.lowercase === false) {
        params.push('--noLowercase');
      }
      if (validatedArgs.number === false) {
        params.push('--noNumbers');
      }
      if (validatedArgs.special === false) {
        params.push('--noSpecial');
      }
    }

    const command = buildSafeCommand('generate', params);
    const response = await executeCliCommand(command);
    return toMcpFormat(response);
  },
);

export const handleCreate = withValidation(
  createSchema,
  async (validatedArgs) => {
    const { objectType, name, type, notes, login, folderId } = validatedArgs;

    if (objectType === 'folder') {
      const folder: BitwardenFolder = { name };
      const itemJson = JSON.stringify(folder);
      const encodedItem = Buffer.from(itemJson).toString('base64');
      const command = buildSafeCommand('create', ['folder', encodedItem]);
      const response = await executeCliCommand(command);
      return toMcpFormat(response);
    } else {
      // Creating an item
      const item: BitwardenItem = {
        name,
      };

      if (type !== undefined) {
        item.type = type;
      }

      if (notes !== undefined) {
        item.notes = notes;
      }

      if (folderId !== undefined) {
        item.folderId = folderId;
      }

      if (type === 1 && login) {
        // Only set defined login properties
        const loginData: BitwardenItem['login'] = {};
        if (login.username !== undefined) loginData.username = login.username;
        if (login.password !== undefined) loginData.password = login.password;
        if (login.totp !== undefined) loginData.totp = login.totp;
        if (login.uris !== undefined) loginData.uris = login.uris;
        item.login = loginData;
      }

      const itemJson = JSON.stringify(item);
      const encodedItem = Buffer.from(itemJson).toString('base64');
      const command = buildSafeCommand('create', ['item', encodedItem]);
      const response = await executeCliCommand(command);
      return toMcpFormat(response);
    }
  },
);

export const handleEdit = withValidation(editSchema, async (validatedArgs) => {
  const { objectType, id, name, notes, login, folderId } = validatedArgs;

  if (objectType === 'folder') {
    // For folders, we still just update the name directly
    const folder: BitwardenFolder = { name: name! }; // name is required for folder operations
    const itemJson = JSON.stringify(folder);
    const encodedItem = Buffer.from(itemJson).toString('base64');
    const command = buildSafeCommand('edit', ['folder', id, encodedItem]);
    const response = await executeCliCommand(command);
    return toMcpFormat(response);
  } else {
    // First, get the existing item
    const getCommand = buildSafeCommand('get', ['item', id]);
    const getResponse = await executeCliCommand(getCommand);

    if (getResponse.errorOutput) {
      return toMcpFormat(getResponse);
    }

    try {
      // Parse the existing item with proper typing
      const existingItem: BitwardenItem = JSON.parse(
        getResponse.output || '{}',
      );

      // Only update properties that were provided
      if (name !== undefined) existingItem.name = name;
      if (notes !== undefined) existingItem.notes = notes;
      if (folderId !== undefined) existingItem.folderId = folderId;
      if (login !== undefined) {
        // Merge login properties with existing login data, maintaining type safety
        const currentLogin = existingItem.login || {};
        const updatedLogin: BitwardenItem['login'] = {
          ...currentLogin,
          ...(login.username !== undefined && { username: login.username }),
          ...(login.password !== undefined && { password: login.password }),
          ...(login.totp !== undefined && { totp: login.totp }),
          ...(login.uris !== undefined && { uris: login.uris }),
        };
        existingItem.login = updatedLogin;
      }

      const updatesJson = JSON.stringify(existingItem);
      const encodedUpdates = Buffer.from(updatesJson).toString('base64');
      const command = buildSafeCommand('edit', ['item', id, encodedUpdates]);
      const response = await executeCliCommand(command);
      return toMcpFormat(response);
    } catch (error) {
      const errorResponse: CliResponse = {
        errorOutput: `Failed to parse existing item: ${error instanceof Error ? error.message : String(error)}`,
      };
      return toMcpFormat(errorResponse);
    }
  }
});

export const handleDelete = withValidation(
  deleteSchema,
  async (validatedArgs) => {
    const { object, id, permanent } = validatedArgs;
    const params: string[] = [object, id];
    if (permanent) {
      params.push('--permanent');
    }
    const command = buildSafeCommand('delete', params);
    const response = await executeCliCommand(command);
    return toMcpFormat(response);
  },
);

export const handleConfirm = withValidation(
  confirmSchema,
  async (validatedArgs) => {
    const { organizationId, memberId } = validatedArgs;
    const command = buildSafeCommand('confirm', [
      'org-member',
      memberId,
      '--organizationid',
      organizationId,
    ]);
    const response = await executeCliCommand(command);
    return toMcpFormat(response);
  },
);

export const handleCreateOrgCollection = withValidation(
  createOrgCollectionSchema,
  async (validatedArgs) => {
    const { organizationId, name, externalId, groups } = validatedArgs;

    // Build the collection object
    const collection: Record<string, unknown> = {
      organizationId,
      name,
    };

    if (externalId) {
      collection['externalId'] = externalId;
    }

    if (groups && groups.length > 0) {
      collection['groups'] = groups;
    }

    // Encode the JSON as base64
    const collectionJson = JSON.stringify(collection);
    const encodedJson = Buffer.from(collectionJson, 'utf8').toString('base64');

    // Build the command
    const command = buildSafeCommand('create', [
      'org-collection',
      encodedJson,
      '--organizationid',
      organizationId,
    ]);

    const response = await executeCliCommand(command);
    return toMcpFormat(response);
  },
);

export const handleEditOrgCollection = withValidation(
  editOrgCollectionSchema,
  async (validatedArgs) => {
    const { organizationId, collectionId, name, externalId, groups } =
      validatedArgs;

    // First, get the existing collection
    const getCommand = buildSafeCommand('get', [
      'org-collection',
      collectionId,
      '--organizationid',
      organizationId,
    ]);
    const getResponse = await executeCliCommand(getCommand);

    if (getResponse.errorOutput) {
      return toMcpFormat(getResponse);
    }

    // Parse the existing collection
    let collection: Record<string, unknown>;
    try {
      collection = JSON.parse(getResponse.output || '{}');
    } catch {
      const errorResponse: CliResponse = {
        output: '',
        errorOutput: 'Failed to parse existing collection data',
      };
      return toMcpFormat(errorResponse);
    }

    // Update with new values
    if (name !== undefined) {
      collection['name'] = name;
    }
    if (externalId !== undefined) {
      collection['externalId'] = externalId;
    }
    if (groups !== undefined) {
      collection['groups'] = groups;
    }

    // Ensure organizationId is set
    collection['organizationId'] = organizationId;

    // Encode the JSON as base64
    const collectionJson = JSON.stringify(collection);
    const encodedJson = Buffer.from(collectionJson, 'utf8').toString('base64');

    // Build the command
    const command = buildSafeCommand('edit', [
      'org-collection',
      collectionId,
      encodedJson,
      '--organizationid',
      organizationId,
    ]);

    const response = await executeCliCommand(command);
    return toMcpFormat(response);
  },
);

export const handleEditItemCollections = withValidation(
  editItemCollectionsSchema,
  async (validatedArgs) => {
    const { itemId, organizationId, collectionIds } = validatedArgs;

    // Encode the collection IDs array as JSON
    const collectionIdsJson = JSON.stringify(collectionIds);
    const encodedJson = Buffer.from(collectionIdsJson, 'utf8').toString(
      'base64',
    );

    // Build the command
    const command = buildSafeCommand('edit', [
      'item-collections',
      itemId,
      encodedJson,
      '--organizationid',
      organizationId,
    ]);

    const response = await executeCliCommand(command);
    return toMcpFormat(response);
  },
);

/**
 * Handles moving (sharing) a vault item to an organization.
 *
 * @param {Record<string, unknown>} args - Arguments from the tool call.
 * @returns {Promise<McpResponse>} Promise resolving to the formatted result.
 */
export const handleMove = withValidation(
  moveSchema,
  async ({ itemId, organizationId, collectionIds }) => {
    // Encode the collection IDs array as JSON
    const collectionIdsJson = JSON.stringify(collectionIds);
    const encodedJson = Buffer.from(collectionIdsJson, 'utf8').toString(
      'base64',
    );

    // Build the command
    const command = buildSafeCommand('move', [
      itemId,
      organizationId,
      encodedJson,
    ]);

    const response = await executeCliCommand(command);
    return toMcpFormat(response);
  },
);

<<<<<<< HEAD
export const handleRestore = withValidation(
  restoreSchema,
  async (validatedArgs) => {
    const { object, id } = validatedArgs;
    const command = buildSafeCommand('restore', [object, id]);
=======
/**
 * Handles listing pending device approval requests for an organization.
 *
 * @param {Record<string, unknown>} args - Arguments from the tool call.
 * @returns {Promise<McpResponse>} Promise resolving to the formatted result.
 */
export const handleDeviceApprovalList = withValidation(
  deviceApprovalListSchema,
  async ({ organizationId }) => {
    // Build the command
    const command = buildSafeCommand('device-approval', [
      'list',
      '--organizationid',
      organizationId,
    ]);

    const response = await executeCliCommand(command);
    return toMcpFormat(response);
  },
);

/**
 * Handles approving a pending device authorization request.
 *
 * @param {Record<string, unknown>} args - Arguments from the tool call.
 * @returns {Promise<McpResponse>} Promise resolving to the formatted result.
 */
export const handleDeviceApprovalApprove = withValidation(
  deviceApprovalApproveSchema,
  async ({ organizationId, requestId }) => {
    // Build the command
    const command = buildSafeCommand('device-approval', [
      'approve',
      '--organizationid',
      organizationId,
      requestId,
    ]);

    const response = await executeCliCommand(command);
    return toMcpFormat(response);
  },
);

/**
 * Handles approving all pending device authorization requests.
 *
 * @param {Record<string, unknown>} args - Arguments from the tool call.
 * @returns {Promise<McpResponse>} Promise resolving to the formatted result.
 */
export const handleDeviceApprovalApproveAll = withValidation(
  deviceApprovalApproveAllSchema,
  async ({ organizationId }) => {
    // Build the command
    const command = buildSafeCommand('device-approval', [
      'approve-all',
      '--organizationid',
      organizationId,
    ]);

    const response = await executeCliCommand(command);
    return toMcpFormat(response);
  },
);

/**
 * Handles denying a pending device authorization request.
 *
 * @param {Record<string, unknown>} args - Arguments from the tool call.
 * @returns {Promise<McpResponse>} Promise resolving to the formatted result.
 */
export const handleDeviceApprovalDeny = withValidation(
  deviceApprovalDenySchema,
  async ({ organizationId, requestId }) => {
    // Build the command
    const command = buildSafeCommand('device-approval', [
      'deny',
      '--organizationid',
      organizationId,
      requestId,
    ]);

    const response = await executeCliCommand(command);
    return toMcpFormat(response);
  },
);

/**
 * Handles denying all pending device authorization requests.
 *
 * @param {Record<string, unknown>} args - Arguments from the tool call.
 * @returns {Promise<McpResponse>} Promise resolving to the formatted result.
 */
export const handleDeviceApprovalDenyAll = withValidation(
  deviceApprovalDenyAllSchema,
  async ({ organizationId }) => {
    // Build the command
    const command = buildSafeCommand('device-approval', [
      'deny-all',
      '--organizationid',
      organizationId,
    ]);

>>>>>>> 228445b8
    const response = await executeCliCommand(command);
    return toMcpFormat(response);
  },
);<|MERGE_RESOLUTION|>--- conflicted
+++ resolved
@@ -21,15 +21,12 @@
   editOrgCollectionSchema,
   editItemCollectionsSchema,
   moveSchema,
-<<<<<<< HEAD
-  restoreSchema,
-=======
   deviceApprovalListSchema,
   deviceApprovalApproveSchema,
   deviceApprovalApproveAllSchema,
   deviceApprovalDenySchema,
   deviceApprovalDenyAllSchema,
->>>>>>> 228445b8
+  restoreSchema,
 } from '../schemas/cli.js';
 import { CliResponse, BitwardenItem, BitwardenFolder } from '../utils/types.js';
 
@@ -424,13 +421,6 @@
   },
 );
 
-<<<<<<< HEAD
-export const handleRestore = withValidation(
-  restoreSchema,
-  async (validatedArgs) => {
-    const { object, id } = validatedArgs;
-    const command = buildSafeCommand('restore', [object, id]);
-=======
 /**
  * Handles listing pending device approval requests for an organization.
  *
@@ -533,7 +523,16 @@
       organizationId,
     ]);
 
->>>>>>> 228445b8
+    const response = await executeCliCommand(command);
+    return toMcpFormat(response);
+  },
+);
+
+export const handleRestore = withValidation(
+  restoreSchema,
+  async (validatedArgs) => {
+    const { object, id } = validatedArgs;
+    const command = buildSafeCommand('restore', [object, id]);
     const response = await executeCliCommand(command);
     return toMcpFormat(response);
   },
