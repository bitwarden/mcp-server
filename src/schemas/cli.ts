/**
 * Zod validation schemas for CLI operations
 * Handles validation for personal vault operations using the Bitwarden CLI
 *
 * Features:
 * - Vault locking/unlocking operations
 * - Item listing, retrieval, and management
 * - Password generation and secure operations
 * - Folder and item creation/editing/deletion
 */

import { z } from 'zod';

// Schema for validating 'lock' command parameters (no parameters required)
export const lockSchema = z.object({});

// Schema for validating 'unlock' command parameters
export const unlockSchema = z.object({
  // Master password for unlocking the vault
  password: z.string().min(1, 'Password is required'),
});

// Schema for validating 'sync' command parameters (no parameters required)
export const syncSchema = z.object({});

// Schema for validating 'status' command parameters (no parameters required)
export const statusSchema = z.object({});

// Schema for validating 'list' command parameters
export const listSchema = z
  .object({
    // Type of items to list from the vault or organization
    type: z.enum([
      'items',
      'folders',
      'collections',
      'organizations',
      'org-collections',
      'org-members',
    ]),
    // Optional search term to filter results
    search: z.string().optional(),
    // Organization ID (required for org-collections and org-members)
    organizationid: z.string().optional(),
  })
  .refine(
    (data) => {
      // org-collections and org-members require organizationid
      if (
        (data.type === 'org-collections' || data.type === 'org-members') &&
        !data.organizationid
      ) {
        return false;
      }
      return true;
    },
    {
      message:
        'organizationid is required when listing org-collections or org-members',
    },
  );

// Schema for validating 'get' command parameters
export const getSchema = z
  .object({
    // Type of object to retrieve from the vault or organization
    object: z.enum([
      'item',
      'username',
      'password',
      'uri',
      'totp',
      'notes',
      'exposed',
      'attachment',
      'folder',
      'collection',
      'organization',
      'org-collection',
    ]),
    // ID or search term to identify the object
    id: z.string().min(1, 'ID or search term is required'),
    // Organization ID (required for org-collection)
    organizationid: z.string().optional(),
  })
  .refine(
    (data) => {
      // org-collection requires organizationid
      if (data.object === 'org-collection' && !data.organizationid) {
        return false;
      }
      return true;
    },
    {
      message: 'organizationid is required when getting org-collection',
    },
  );

// Schema for validating 'generate' command parameters
export const generateSchema = z
  .object({
    // Length of the generated password (minimum 5)
    length: z.number().int().min(5).optional(),
    // Include uppercase characters in the password
    uppercase: z.boolean().optional(),
    // Include lowercase characters in the password
    lowercase: z.boolean().optional(),
    // Include numbers in the password
    number: z.boolean().optional(),
    // Include special characters in the password
    special: z.boolean().optional(),
    // Generate a passphrase instead of a password
    passphrase: z.boolean().optional(),
    // Number of words to include in the passphrase
    words: z.number().int().min(1).optional(),
    // Character to use between words in the passphrase
    separator: z.string().optional(),
    // Capitalize the first letter of each word in the passphrase
    capitalize: z.boolean().optional(),
  })
  .refine(
    (data) => {
      // If passphrase is true, words and separator are relevant
      // If not, then length, uppercase, lowercase, etc. are relevant
      if (data.passphrase) {
        return true; // Accept any combination for passphrase
      } else {
        return true; // Accept any combination for regular password
      }
    },
    {
      message:
        'Provide valid options based on whether generating a passphrase or password',
    },
  );

// Schema for validating URI objects in login items
export const uriSchema = z.object({
  // URI associated with the login (e.g., https://example.com)
  uri: z.string().url('Must be a valid URL'),
  // URI match type for auto-fill functionality (0: Domain, 1: Host, 2: Starts With, 3: Exact, 4: Regular Expression, 5: Never)
  match: z
    .union([
      z.literal(0),
      z.literal(1),
      z.literal(2),
      z.literal(3),
      z.literal(4),
      z.literal(5),
    ])
    .optional(),
});

// Schema for validating login information in vault items
export const loginSchema = z.object({
  // Username for the login
  username: z.string().optional(),
  // Password for the login
  password: z.string().optional(),
  // List of URIs associated with the login
  uris: z.array(uriSchema).optional(),
  // Time-based one-time password (TOTP) secret
  totp: z.string().optional(),
});

// Schema for validating 'create' command parameters
export const createSchema = z
  .object({
    // Name of the item/folder to create
    name: z.string().min(1, 'Name is required'),
    // Type of object to create: 'item' or 'folder'
    objectType: z.enum(['item', 'folder']),
    // Type of item to create (only for items)
    type: z
      .union([
        z.literal(1), // Login
        z.literal(2), // Secure Note
        z.literal(3), // Card
        z.literal(4), // Identity
      ])
      .optional(),
    // Optional notes for the item
    notes: z.string().optional(),
    // Login details (required when type is 1)
    login: loginSchema.optional(),
    // Folder ID to assign the item to (only for items)
    folderId: z.string().optional(),
  })
  .refine(
    (data) => {
      // If objectType is item, type should be provided
      if (data.objectType === 'item') {
        if (!data.type) {
          return false;
        }
        // If type is login (1), login object should be provided
        if (data.type === 1) {
          return !!data.login; // login object should exist
        }
      }
      // Notes should only be provided for items, not folders
      if (data.objectType === 'folder' && data.notes) {
        return false;
      }
      // Login should only be provided for items, not folders
      if (data.objectType === 'folder' && data.login) {
        return false;
      }
      return true;
    },
    {
      message:
        'Item type is required for items, login details are required for login items, and notes/login/folderId are only valid for items',
    },
  );

// Schema for validating login fields during item editing
export const editLoginSchema = z.object({
  // New username for the login
  username: z.string().optional(),
  // New password for the login
  password: z.string().optional(),
  // List of URIs associated with the login
  uris: z.array(uriSchema).optional(),
  // Time-based one-time password (TOTP) secret
  totp: z.string().optional(),
});

// Schema for validating 'edit' command parameters
export const editSchema = z
  .object({
    // Type of object to edit: 'item' or 'folder'
    objectType: z.enum(['item', 'folder']),
    // ID of the item/folder to edit
    id: z.string().min(1, 'ID is required'),
    // New name for the item/folder
    name: z.string().optional(),
    // New notes for the item
    notes: z.string().optional(),
    // Updated login information (only for items)
    login: editLoginSchema.optional(),
    // New folder ID to assign the item to (only for items)
    folderId: z.string().optional(),
  })
  .refine(
    (data) => {
      // Notes should only be provided for items, not folders
      if (data.objectType === 'folder' && data.notes) {
        return false;
      }
      // Login should only be provided for items, not folders
      if (data.objectType === 'folder' && data.login) {
        return false;
      }
      // FolderId should only be provided for items, not folders
      if (data.objectType === 'folder' && data.folderId) {
        return false;
      }
      return true;
    },
    {
      message:
        'Notes, login information, and folder assignment are only valid for items, not folders',
    },
  );

// Schema for validating 'delete' command parameters
export const deleteSchema = z.object({
  // Type of object to delete
  object: z.enum(['item', 'attachment', 'folder', 'org-collection']),
  // ID of the object to delete
  id: z.string().min(1, 'Object ID is required'),
  // Whether to permanently delete the item (skip trash)
  permanent: z.boolean().optional(),
});

// Schema for validating 'confirm' command parameters
export const confirmSchema = z.object({
  // Organization ID where the member is being confirmed
  organizationId: z.string().min(1, 'Organization ID is required'),
  // Member ID (user identifier) to confirm
  memberId: z.string().min(1, 'Member ID is required'),
});

// Schema for group access in collections
const collectionGroupSchema = z.object({
  // Group ID
  id: z.string().min(1, 'Group ID is required'),
  // Whether the group has read-only access
  readOnly: z.boolean().optional(),
  // Whether passwords are hidden from the group
  hidePasswords: z.boolean().optional(),
});

// Schema for validating 'create org-collection' command parameters
export const createOrgCollectionSchema = z.object({
  // Organization ID where the collection will be created
  organizationId: z.string().min(1, 'Organization ID is required'),
  // Name of the collection
  name: z.string().min(1, 'Collection name is required'),
  // Optional external ID for the collection
  externalId: z.string().optional(),
  // Optional array of groups with access to this collection
  groups: z.array(collectionGroupSchema).optional(),
});

// Schema for validating 'edit org-collection' command parameters
export const editOrgCollectionSchema = z.object({
  // Organization ID where the collection exists
  organizationId: z.string().min(1, 'Organization ID is required'),
  // Collection ID to edit
  collectionId: z.string().min(1, 'Collection ID is required'),
  // New name for the collection
  name: z.string().optional(),
  // Optional external ID for the collection
  externalId: z.string().optional(),
  // Optional array of groups with access to this collection
  groups: z.array(collectionGroupSchema).optional(),
});

// Schema for validating 'edit item-collections' command parameters
export const editItemCollectionsSchema = z.object({
  // Item ID to edit collections for
  itemId: z.string().min(1, 'Item ID is required'),
  // Organization ID
  organizationId: z.string().min(1, 'Organization ID is required'),
  // Array of collection IDs the item should belong to
  collectionIds: z.array(z.string().min(1, 'Collection ID cannot be empty')),
});

// Schema for validating 'move' command parameters
export const moveSchema = z.object({
  // Item ID to move to organization
  itemId: z.string().min(1, 'Item ID is required'),
  // Organization ID to move the item to
  organizationId: z.string().min(1, 'Organization ID is required'),
  // Array of collection IDs the item should be added to
  collectionIds: z.array(z.string().min(1, 'Collection ID cannot be empty')),
});

<<<<<<< HEAD
// Schema for validating 'restore' command parameters
export const restoreSchema = z.object({
  // Type of object to restore
  object: z.enum(['item']),
  // ID of the object to restore from trash
  id: z.string().min(1, 'Object ID is required'),
=======
// Schema for validating 'device-approval list' command parameters
export const deviceApprovalListSchema = z.object({
  // Organization ID
  organizationId: z.string().min(1, 'Organization ID is required'),
});

// Schema for validating 'device-approval approve' command parameters
export const deviceApprovalApproveSchema = z.object({
  // Organization ID
  organizationId: z.string().min(1, 'Organization ID is required'),
  // Device approval request ID
  requestId: z.string().min(1, 'Request ID is required'),
});

// Schema for validating 'device-approval approve-all' command parameters
export const deviceApprovalApproveAllSchema = z.object({
  // Organization ID
  organizationId: z.string().min(1, 'Organization ID is required'),
});

// Schema for validating 'device-approval deny' command parameters
export const deviceApprovalDenySchema = z.object({
  // Organization ID
  organizationId: z.string().min(1, 'Organization ID is required'),
  // Device approval request ID
  requestId: z.string().min(1, 'Request ID is required'),
});

// Schema for validating 'device-approval deny-all' command parameters
export const deviceApprovalDenyAllSchema = z.object({
  // Organization ID
  organizationId: z.string().min(1, 'Organization ID is required'),
>>>>>>> 228445b8
});<|MERGE_RESOLUTION|>--- conflicted
+++ resolved
@@ -338,45 +338,44 @@
   collectionIds: z.array(z.string().min(1, 'Collection ID cannot be empty')),
 });
 
-<<<<<<< HEAD
+// Schema for validating 'device-approval list' command parameters
+export const deviceApprovalListSchema = z.object({
+  // Organization ID
+  organizationId: z.string().min(1, 'Organization ID is required'),
+});
+
+// Schema for validating 'device-approval approve' command parameters
+export const deviceApprovalApproveSchema = z.object({
+  // Organization ID
+  organizationId: z.string().min(1, 'Organization ID is required'),
+  // Device approval request ID
+  requestId: z.string().min(1, 'Request ID is required'),
+});
+
+// Schema for validating 'device-approval approve-all' command parameters
+export const deviceApprovalApproveAllSchema = z.object({
+  // Organization ID
+  organizationId: z.string().min(1, 'Organization ID is required'),
+});
+
+// Schema for validating 'device-approval deny' command parameters
+export const deviceApprovalDenySchema = z.object({
+  // Organization ID
+  organizationId: z.string().min(1, 'Organization ID is required'),
+  // Device approval request ID
+  requestId: z.string().min(1, 'Request ID is required'),
+});
+
+// Schema for validating 'device-approval deny-all' command parameters
+export const deviceApprovalDenyAllSchema = z.object({
+  // Organization ID
+  organizationId: z.string().min(1, 'Organization ID is required'),
+});
+
 // Schema for validating 'restore' command parameters
 export const restoreSchema = z.object({
   // Type of object to restore
   object: z.enum(['item']),
   // ID of the object to restore from trash
   id: z.string().min(1, 'Object ID is required'),
-=======
-// Schema for validating 'device-approval list' command parameters
-export const deviceApprovalListSchema = z.object({
-  // Organization ID
-  organizationId: z.string().min(1, 'Organization ID is required'),
-});
-
-// Schema for validating 'device-approval approve' command parameters
-export const deviceApprovalApproveSchema = z.object({
-  // Organization ID
-  organizationId: z.string().min(1, 'Organization ID is required'),
-  // Device approval request ID
-  requestId: z.string().min(1, 'Request ID is required'),
-});
-
-// Schema for validating 'device-approval approve-all' command parameters
-export const deviceApprovalApproveAllSchema = z.object({
-  // Organization ID
-  organizationId: z.string().min(1, 'Organization ID is required'),
-});
-
-// Schema for validating 'device-approval deny' command parameters
-export const deviceApprovalDenySchema = z.object({
-  // Organization ID
-  organizationId: z.string().min(1, 'Organization ID is required'),
-  // Device approval request ID
-  requestId: z.string().min(1, 'Request ID is required'),
-});
-
-// Schema for validating 'device-approval deny-all' command parameters
-export const deviceApprovalDenyAllSchema = z.object({
-  // Organization ID
-  organizationId: z.string().min(1, 'Organization ID is required'),
->>>>>>> 228445b8
 });